--- conflicted
+++ resolved
@@ -176,11 +176,7 @@
 
 func (p *Proxy) initFilters() {
 	for _, filter := range p.cfg.Filers {
-<<<<<<< HEAD
-		f, err := newFilter(filter, p.cfg)
-=======
 		f, err := p.newFilter(filter)
->>>>>>> 7fae08c9
 		if nil != err {
 			log.Fatalf("new filter failed, filter=<%+v> errors:\n%+v",
 				filter,
